--- conflicted
+++ resolved
@@ -6,11 +6,7 @@
   <rdf:RDF xmlns:dc="http://purl.org/dc/elements/1.1/" xmlns:cc="http://creativecommons.org/ns#" xmlns:rdf="http://www.w3.org/1999/02/22-rdf-syntax-ns#">
    <cc:Work>
     <dc:type rdf:resource="http://purl.org/dc/dcmitype/StillImage"/>
-<<<<<<< HEAD
     <dc:date>2025-02-11T09:49:54.921722</dc:date>
-=======
-    <dc:date>2025-02-10T23:05:39.580079</dc:date>
->>>>>>> f5fef0f3
     <dc:format>image/svg+xml</dc:format>
     <dc:creator>
      <cc:Agent>
@@ -47,38 +43,22 @@
     <g id="xtick_1">
      <g id="line2d_1">
       <defs>
-<<<<<<< HEAD
        <path id="m023387e3f6" d="M 0 0 
-=======
-       <path id="m0e845b2d48" d="M 0 0 
->>>>>>> f5fef0f3
 L 0 -3 
 " style="stroke: #000000; stroke-width: 0.5"/>
       </defs>
       <g>
-<<<<<<< HEAD
        <use xlink:href="#m023387e3f6" x="40.11625" y="152.589249" style="stroke: #000000; stroke-width: 0.5"/>
-=======
-       <use xlink:href="#m0e845b2d48" x="40.11625" y="152.589249" style="stroke: #000000; stroke-width: 0.5"/>
->>>>>>> f5fef0f3
       </g>
      </g>
      <g id="line2d_2">
       <defs>
-<<<<<<< HEAD
        <path id="m1ed76a3d76" d="M 0 0 
-=======
-       <path id="m04480046fb" d="M 0 0 
->>>>>>> f5fef0f3
 L 0 3 
 " style="stroke: #000000; stroke-width: 0.5"/>
       </defs>
       <g>
-<<<<<<< HEAD
        <use xlink:href="#m1ed76a3d76" x="40.11625" y="7.059249" style="stroke: #000000; stroke-width: 0.5"/>
-=======
-       <use xlink:href="#m04480046fb" x="40.11625" y="7.059249" style="stroke: #000000; stroke-width: 0.5"/>
->>>>>>> f5fef0f3
       </g>
      </g>
      <g id="text_1">
@@ -123,20 +103,12 @@
     <g id="xtick_2">
      <g id="line2d_3">
       <g>
-<<<<<<< HEAD
        <use xlink:href="#m023387e3f6" x="79.17625" y="152.589249" style="stroke: #000000; stroke-width: 0.5"/>
-=======
-       <use xlink:href="#m0e845b2d48" x="79.17625" y="152.589249" style="stroke: #000000; stroke-width: 0.5"/>
->>>>>>> f5fef0f3
       </g>
      </g>
      <g id="line2d_4">
       <g>
-<<<<<<< HEAD
        <use xlink:href="#m1ed76a3d76" x="79.17625" y="7.059249" style="stroke: #000000; stroke-width: 0.5"/>
-=======
-       <use xlink:href="#m04480046fb" x="79.17625" y="7.059249" style="stroke: #000000; stroke-width: 0.5"/>
->>>>>>> f5fef0f3
       </g>
      </g>
      <g id="text_2">
@@ -175,20 +147,12 @@
     <g id="xtick_3">
      <g id="line2d_5">
       <g>
-<<<<<<< HEAD
        <use xlink:href="#m023387e3f6" x="118.23625" y="152.589249" style="stroke: #000000; stroke-width: 0.5"/>
-=======
-       <use xlink:href="#m0e845b2d48" x="118.23625" y="152.589249" style="stroke: #000000; stroke-width: 0.5"/>
->>>>>>> f5fef0f3
       </g>
      </g>
      <g id="line2d_6">
       <g>
-<<<<<<< HEAD
        <use xlink:href="#m1ed76a3d76" x="118.23625" y="7.059249" style="stroke: #000000; stroke-width: 0.5"/>
-=======
-       <use xlink:href="#m04480046fb" x="118.23625" y="7.059249" style="stroke: #000000; stroke-width: 0.5"/>
->>>>>>> f5fef0f3
       </g>
      </g>
      <g id="text_3">
@@ -231,20 +195,12 @@
     <g id="xtick_4">
      <g id="line2d_7">
       <g>
-<<<<<<< HEAD
        <use xlink:href="#m023387e3f6" x="157.29625" y="152.589249" style="stroke: #000000; stroke-width: 0.5"/>
-=======
-       <use xlink:href="#m0e845b2d48" x="157.29625" y="152.589249" style="stroke: #000000; stroke-width: 0.5"/>
->>>>>>> f5fef0f3
       </g>
      </g>
      <g id="line2d_8">
       <g>
-<<<<<<< HEAD
        <use xlink:href="#m1ed76a3d76" x="157.29625" y="7.059249" style="stroke: #000000; stroke-width: 0.5"/>
-=======
-       <use xlink:href="#m04480046fb" x="157.29625" y="7.059249" style="stroke: #000000; stroke-width: 0.5"/>
->>>>>>> f5fef0f3
       </g>
      </g>
      <g id="text_4">
@@ -284,20 +240,12 @@
     <g id="xtick_5">
      <g id="line2d_9">
       <g>
-<<<<<<< HEAD
        <use xlink:href="#m023387e3f6" x="196.35625" y="152.589249" style="stroke: #000000; stroke-width: 0.5"/>
-=======
-       <use xlink:href="#m0e845b2d48" x="196.35625" y="152.589249" style="stroke: #000000; stroke-width: 0.5"/>
->>>>>>> f5fef0f3
       </g>
      </g>
      <g id="line2d_10">
       <g>
-<<<<<<< HEAD
        <use xlink:href="#m1ed76a3d76" x="196.35625" y="7.059249" style="stroke: #000000; stroke-width: 0.5"/>
-=======
-       <use xlink:href="#m04480046fb" x="196.35625" y="7.059249" style="stroke: #000000; stroke-width: 0.5"/>
->>>>>>> f5fef0f3
       </g>
      </g>
      <g id="text_5">
@@ -342,20 +290,12 @@
     <g id="xtick_6">
      <g id="line2d_11">
       <g>
-<<<<<<< HEAD
        <use xlink:href="#m023387e3f6" x="235.41625" y="152.589249" style="stroke: #000000; stroke-width: 0.5"/>
-=======
-       <use xlink:href="#m0e845b2d48" x="235.41625" y="152.589249" style="stroke: #000000; stroke-width: 0.5"/>
->>>>>>> f5fef0f3
       </g>
      </g>
      <g id="line2d_12">
       <g>
-<<<<<<< HEAD
        <use xlink:href="#m1ed76a3d76" x="235.41625" y="7.059249" style="stroke: #000000; stroke-width: 0.5"/>
-=======
-       <use xlink:href="#m04480046fb" x="235.41625" y="7.059249" style="stroke: #000000; stroke-width: 0.5"/>
->>>>>>> f5fef0f3
       </g>
      </g>
      <g id="text_6">
@@ -390,318 +330,190 @@
     <g id="xtick_7">
      <g id="line2d_13">
       <defs>
-<<<<<<< HEAD
        <path id="m8adffe4a44" d="M 0 0 
-=======
-       <path id="m28ddd40bc4" d="M 0 0 
->>>>>>> f5fef0f3
 L 0 -1.5 
 " style="stroke: #000000; stroke-width: 0.5"/>
       </defs>
       <g>
-<<<<<<< HEAD
        <use xlink:href="#m8adffe4a44" x="49.88125" y="152.589249" style="stroke: #000000; stroke-width: 0.5"/>
-=======
-       <use xlink:href="#m28ddd40bc4" x="49.88125" y="152.589249" style="stroke: #000000; stroke-width: 0.5"/>
->>>>>>> f5fef0f3
       </g>
      </g>
      <g id="line2d_14">
       <defs>
-<<<<<<< HEAD
        <path id="m399d930e85" d="M 0 0 
-=======
-       <path id="mb0be255de4" d="M 0 0 
->>>>>>> f5fef0f3
 L 0 1.5 
 " style="stroke: #000000; stroke-width: 0.5"/>
       </defs>
       <g>
-<<<<<<< HEAD
        <use xlink:href="#m399d930e85" x="49.88125" y="7.059249" style="stroke: #000000; stroke-width: 0.5"/>
-=======
-       <use xlink:href="#mb0be255de4" x="49.88125" y="7.059249" style="stroke: #000000; stroke-width: 0.5"/>
->>>>>>> f5fef0f3
       </g>
      </g>
     </g>
     <g id="xtick_8">
      <g id="line2d_15">
       <g>
-<<<<<<< HEAD
        <use xlink:href="#m8adffe4a44" x="59.64625" y="152.589249" style="stroke: #000000; stroke-width: 0.5"/>
-=======
-       <use xlink:href="#m28ddd40bc4" x="59.64625" y="152.589249" style="stroke: #000000; stroke-width: 0.5"/>
->>>>>>> f5fef0f3
       </g>
      </g>
      <g id="line2d_16">
       <g>
-<<<<<<< HEAD
        <use xlink:href="#m399d930e85" x="59.64625" y="7.059249" style="stroke: #000000; stroke-width: 0.5"/>
-=======
-       <use xlink:href="#mb0be255de4" x="59.64625" y="7.059249" style="stroke: #000000; stroke-width: 0.5"/>
->>>>>>> f5fef0f3
       </g>
      </g>
     </g>
     <g id="xtick_9">
      <g id="line2d_17">
       <g>
-<<<<<<< HEAD
        <use xlink:href="#m8adffe4a44" x="69.41125" y="152.589249" style="stroke: #000000; stroke-width: 0.5"/>
-=======
-       <use xlink:href="#m28ddd40bc4" x="69.41125" y="152.589249" style="stroke: #000000; stroke-width: 0.5"/>
->>>>>>> f5fef0f3
       </g>
      </g>
      <g id="line2d_18">
       <g>
-<<<<<<< HEAD
        <use xlink:href="#m399d930e85" x="69.41125" y="7.059249" style="stroke: #000000; stroke-width: 0.5"/>
-=======
-       <use xlink:href="#mb0be255de4" x="69.41125" y="7.059249" style="stroke: #000000; stroke-width: 0.5"/>
->>>>>>> f5fef0f3
       </g>
      </g>
     </g>
     <g id="xtick_10">
      <g id="line2d_19">
       <g>
-<<<<<<< HEAD
        <use xlink:href="#m8adffe4a44" x="88.94125" y="152.589249" style="stroke: #000000; stroke-width: 0.5"/>
-=======
-       <use xlink:href="#m28ddd40bc4" x="88.94125" y="152.589249" style="stroke: #000000; stroke-width: 0.5"/>
->>>>>>> f5fef0f3
       </g>
      </g>
      <g id="line2d_20">
       <g>
-<<<<<<< HEAD
        <use xlink:href="#m399d930e85" x="88.94125" y="7.059249" style="stroke: #000000; stroke-width: 0.5"/>
-=======
-       <use xlink:href="#mb0be255de4" x="88.94125" y="7.059249" style="stroke: #000000; stroke-width: 0.5"/>
->>>>>>> f5fef0f3
       </g>
      </g>
     </g>
     <g id="xtick_11">
      <g id="line2d_21">
       <g>
-<<<<<<< HEAD
        <use xlink:href="#m8adffe4a44" x="98.70625" y="152.589249" style="stroke: #000000; stroke-width: 0.5"/>
-=======
-       <use xlink:href="#m28ddd40bc4" x="98.70625" y="152.589249" style="stroke: #000000; stroke-width: 0.5"/>
->>>>>>> f5fef0f3
       </g>
      </g>
      <g id="line2d_22">
       <g>
-<<<<<<< HEAD
        <use xlink:href="#m399d930e85" x="98.70625" y="7.059249" style="stroke: #000000; stroke-width: 0.5"/>
-=======
-       <use xlink:href="#mb0be255de4" x="98.70625" y="7.059249" style="stroke: #000000; stroke-width: 0.5"/>
->>>>>>> f5fef0f3
       </g>
      </g>
     </g>
     <g id="xtick_12">
      <g id="line2d_23">
       <g>
-<<<<<<< HEAD
        <use xlink:href="#m8adffe4a44" x="108.47125" y="152.589249" style="stroke: #000000; stroke-width: 0.5"/>
-=======
-       <use xlink:href="#m28ddd40bc4" x="108.47125" y="152.589249" style="stroke: #000000; stroke-width: 0.5"/>
->>>>>>> f5fef0f3
       </g>
      </g>
      <g id="line2d_24">
       <g>
-<<<<<<< HEAD
        <use xlink:href="#m399d930e85" x="108.47125" y="7.059249" style="stroke: #000000; stroke-width: 0.5"/>
-=======
-       <use xlink:href="#mb0be255de4" x="108.47125" y="7.059249" style="stroke: #000000; stroke-width: 0.5"/>
->>>>>>> f5fef0f3
       </g>
      </g>
     </g>
     <g id="xtick_13">
      <g id="line2d_25">
       <g>
-<<<<<<< HEAD
        <use xlink:href="#m8adffe4a44" x="128.00125" y="152.589249" style="stroke: #000000; stroke-width: 0.5"/>
-=======
-       <use xlink:href="#m28ddd40bc4" x="128.00125" y="152.589249" style="stroke: #000000; stroke-width: 0.5"/>
->>>>>>> f5fef0f3
       </g>
      </g>
      <g id="line2d_26">
       <g>
-<<<<<<< HEAD
        <use xlink:href="#m399d930e85" x="128.00125" y="7.059249" style="stroke: #000000; stroke-width: 0.5"/>
-=======
-       <use xlink:href="#mb0be255de4" x="128.00125" y="7.059249" style="stroke: #000000; stroke-width: 0.5"/>
->>>>>>> f5fef0f3
       </g>
      </g>
     </g>
     <g id="xtick_14">
      <g id="line2d_27">
       <g>
-<<<<<<< HEAD
        <use xlink:href="#m8adffe4a44" x="137.76625" y="152.589249" style="stroke: #000000; stroke-width: 0.5"/>
-=======
-       <use xlink:href="#m28ddd40bc4" x="137.76625" y="152.589249" style="stroke: #000000; stroke-width: 0.5"/>
->>>>>>> f5fef0f3
       </g>
      </g>
      <g id="line2d_28">
       <g>
-<<<<<<< HEAD
        <use xlink:href="#m399d930e85" x="137.76625" y="7.059249" style="stroke: #000000; stroke-width: 0.5"/>
-=======
-       <use xlink:href="#mb0be255de4" x="137.76625" y="7.059249" style="stroke: #000000; stroke-width: 0.5"/>
->>>>>>> f5fef0f3
       </g>
      </g>
     </g>
     <g id="xtick_15">
      <g id="line2d_29">
       <g>
-<<<<<<< HEAD
        <use xlink:href="#m8adffe4a44" x="147.53125" y="152.589249" style="stroke: #000000; stroke-width: 0.5"/>
-=======
-       <use xlink:href="#m28ddd40bc4" x="147.53125" y="152.589249" style="stroke: #000000; stroke-width: 0.5"/>
->>>>>>> f5fef0f3
       </g>
      </g>
      <g id="line2d_30">
       <g>
-<<<<<<< HEAD
        <use xlink:href="#m399d930e85" x="147.53125" y="7.059249" style="stroke: #000000; stroke-width: 0.5"/>
-=======
-       <use xlink:href="#mb0be255de4" x="147.53125" y="7.059249" style="stroke: #000000; stroke-width: 0.5"/>
->>>>>>> f5fef0f3
       </g>
      </g>
     </g>
     <g id="xtick_16">
      <g id="line2d_31">
       <g>
-<<<<<<< HEAD
        <use xlink:href="#m8adffe4a44" x="167.06125" y="152.589249" style="stroke: #000000; stroke-width: 0.5"/>
-=======
-       <use xlink:href="#m28ddd40bc4" x="167.06125" y="152.589249" style="stroke: #000000; stroke-width: 0.5"/>
->>>>>>> f5fef0f3
       </g>
      </g>
      <g id="line2d_32">
       <g>
-<<<<<<< HEAD
        <use xlink:href="#m399d930e85" x="167.06125" y="7.059249" style="stroke: #000000; stroke-width: 0.5"/>
-=======
-       <use xlink:href="#mb0be255de4" x="167.06125" y="7.059249" style="stroke: #000000; stroke-width: 0.5"/>
->>>>>>> f5fef0f3
       </g>
      </g>
     </g>
     <g id="xtick_17">
      <g id="line2d_33">
       <g>
-<<<<<<< HEAD
        <use xlink:href="#m8adffe4a44" x="176.82625" y="152.589249" style="stroke: #000000; stroke-width: 0.5"/>
-=======
-       <use xlink:href="#m28ddd40bc4" x="176.82625" y="152.589249" style="stroke: #000000; stroke-width: 0.5"/>
->>>>>>> f5fef0f3
       </g>
      </g>
      <g id="line2d_34">
       <g>
-<<<<<<< HEAD
        <use xlink:href="#m399d930e85" x="176.82625" y="7.059249" style="stroke: #000000; stroke-width: 0.5"/>
-=======
-       <use xlink:href="#mb0be255de4" x="176.82625" y="7.059249" style="stroke: #000000; stroke-width: 0.5"/>
->>>>>>> f5fef0f3
       </g>
      </g>
     </g>
     <g id="xtick_18">
      <g id="line2d_35">
       <g>
-<<<<<<< HEAD
        <use xlink:href="#m8adffe4a44" x="186.59125" y="152.589249" style="stroke: #000000; stroke-width: 0.5"/>
-=======
-       <use xlink:href="#m28ddd40bc4" x="186.59125" y="152.589249" style="stroke: #000000; stroke-width: 0.5"/>
->>>>>>> f5fef0f3
       </g>
      </g>
      <g id="line2d_36">
       <g>
-<<<<<<< HEAD
        <use xlink:href="#m399d930e85" x="186.59125" y="7.059249" style="stroke: #000000; stroke-width: 0.5"/>
-=======
-       <use xlink:href="#mb0be255de4" x="186.59125" y="7.059249" style="stroke: #000000; stroke-width: 0.5"/>
->>>>>>> f5fef0f3
       </g>
      </g>
     </g>
     <g id="xtick_19">
      <g id="line2d_37">
       <g>
-<<<<<<< HEAD
        <use xlink:href="#m8adffe4a44" x="206.12125" y="152.589249" style="stroke: #000000; stroke-width: 0.5"/>
-=======
-       <use xlink:href="#m28ddd40bc4" x="206.12125" y="152.589249" style="stroke: #000000; stroke-width: 0.5"/>
->>>>>>> f5fef0f3
       </g>
      </g>
      <g id="line2d_38">
       <g>
-<<<<<<< HEAD
        <use xlink:href="#m399d930e85" x="206.12125" y="7.059249" style="stroke: #000000; stroke-width: 0.5"/>
-=======
-       <use xlink:href="#mb0be255de4" x="206.12125" y="7.059249" style="stroke: #000000; stroke-width: 0.5"/>
->>>>>>> f5fef0f3
       </g>
      </g>
     </g>
     <g id="xtick_20">
      <g id="line2d_39">
       <g>
-<<<<<<< HEAD
        <use xlink:href="#m8adffe4a44" x="215.88625" y="152.589249" style="stroke: #000000; stroke-width: 0.5"/>
-=======
-       <use xlink:href="#m28ddd40bc4" x="215.88625" y="152.589249" style="stroke: #000000; stroke-width: 0.5"/>
->>>>>>> f5fef0f3
       </g>
      </g>
      <g id="line2d_40">
       <g>
-<<<<<<< HEAD
        <use xlink:href="#m399d930e85" x="215.88625" y="7.059249" style="stroke: #000000; stroke-width: 0.5"/>
-=======
-       <use xlink:href="#mb0be255de4" x="215.88625" y="7.059249" style="stroke: #000000; stroke-width: 0.5"/>
->>>>>>> f5fef0f3
       </g>
      </g>
     </g>
     <g id="xtick_21">
      <g id="line2d_41">
       <g>
-<<<<<<< HEAD
        <use xlink:href="#m8adffe4a44" x="225.65125" y="152.589249" style="stroke: #000000; stroke-width: 0.5"/>
-=======
-       <use xlink:href="#m28ddd40bc4" x="225.65125" y="152.589249" style="stroke: #000000; stroke-width: 0.5"/>
->>>>>>> f5fef0f3
       </g>
      </g>
      <g id="line2d_42">
       <g>
-<<<<<<< HEAD
        <use xlink:href="#m399d930e85" x="225.65125" y="7.059249" style="stroke: #000000; stroke-width: 0.5"/>
-=======
-       <use xlink:href="#mb0be255de4" x="225.65125" y="7.059249" style="stroke: #000000; stroke-width: 0.5"/>
->>>>>>> f5fef0f3
       </g>
      </g>
     </g>
@@ -859,38 +671,22 @@
     <g id="ytick_1">
      <g id="line2d_43">
       <defs>
-<<<<<<< HEAD
        <path id="m1fa0105628" d="M 0 0 
-=======
-       <path id="m2cd784af05" d="M 0 0 
->>>>>>> f5fef0f3
 L 3 0 
 " style="stroke: #000000; stroke-width: 0.5"/>
       </defs>
       <g>
-<<<<<<< HEAD
        <use xlink:href="#m1fa0105628" x="40.11625" y="152.589249" style="stroke: #000000; stroke-width: 0.5"/>
-=======
-       <use xlink:href="#m2cd784af05" x="40.11625" y="152.589249" style="stroke: #000000; stroke-width: 0.5"/>
->>>>>>> f5fef0f3
       </g>
      </g>
      <g id="line2d_44">
       <defs>
-<<<<<<< HEAD
        <path id="m431780679b" d="M 0 0 
-=======
-       <path id="mba6f830a56" d="M 0 0 
->>>>>>> f5fef0f3
 L -3 0 
 " style="stroke: #000000; stroke-width: 0.5"/>
       </defs>
       <g>
-<<<<<<< HEAD
        <use xlink:href="#m431780679b" x="235.41625" y="152.589249" style="stroke: #000000; stroke-width: 0.5"/>
-=======
-       <use xlink:href="#mba6f830a56" x="235.41625" y="152.589249" style="stroke: #000000; stroke-width: 0.5"/>
->>>>>>> f5fef0f3
       </g>
      </g>
      <g id="text_8">
@@ -917,20 +713,12 @@
     <g id="ytick_2">
      <g id="line2d_45">
       <g>
-<<<<<<< HEAD
        <use xlink:href="#m1fa0105628" x="40.11625" y="128.334249" style="stroke: #000000; stroke-width: 0.5"/>
-=======
-       <use xlink:href="#m2cd784af05" x="40.11625" y="128.334249" style="stroke: #000000; stroke-width: 0.5"/>
->>>>>>> f5fef0f3
       </g>
      </g>
      <g id="line2d_46">
       <g>
-<<<<<<< HEAD
        <use xlink:href="#m431780679b" x="235.41625" y="128.334249" style="stroke: #000000; stroke-width: 0.5"/>
-=======
-       <use xlink:href="#mba6f830a56" x="235.41625" y="128.334249" style="stroke: #000000; stroke-width: 0.5"/>
->>>>>>> f5fef0f3
       </g>
      </g>
      <g id="text_9">
@@ -946,20 +734,12 @@
     <g id="ytick_3">
      <g id="line2d_47">
       <g>
-<<<<<<< HEAD
        <use xlink:href="#m1fa0105628" x="40.11625" y="104.079249" style="stroke: #000000; stroke-width: 0.5"/>
-=======
-       <use xlink:href="#m2cd784af05" x="40.11625" y="104.079249" style="stroke: #000000; stroke-width: 0.5"/>
->>>>>>> f5fef0f3
       </g>
      </g>
      <g id="line2d_48">
       <g>
-<<<<<<< HEAD
        <use xlink:href="#m431780679b" x="235.41625" y="104.079249" style="stroke: #000000; stroke-width: 0.5"/>
-=======
-       <use xlink:href="#mba6f830a56" x="235.41625" y="104.079249" style="stroke: #000000; stroke-width: 0.5"/>
->>>>>>> f5fef0f3
       </g>
      </g>
      <g id="text_10">
@@ -974,20 +754,12 @@
     <g id="ytick_4">
      <g id="line2d_49">
       <g>
-<<<<<<< HEAD
        <use xlink:href="#m1fa0105628" x="40.11625" y="79.824249" style="stroke: #000000; stroke-width: 0.5"/>
-=======
-       <use xlink:href="#m2cd784af05" x="40.11625" y="79.824249" style="stroke: #000000; stroke-width: 0.5"/>
->>>>>>> f5fef0f3
       </g>
      </g>
      <g id="line2d_50">
       <g>
-<<<<<<< HEAD
        <use xlink:href="#m431780679b" x="235.41625" y="79.824249" style="stroke: #000000; stroke-width: 0.5"/>
-=======
-       <use xlink:href="#mba6f830a56" x="235.41625" y="79.824249" style="stroke: #000000; stroke-width: 0.5"/>
->>>>>>> f5fef0f3
       </g>
      </g>
      <g id="text_11">
@@ -1002,20 +774,12 @@
     <g id="ytick_5">
      <g id="line2d_51">
       <g>
-<<<<<<< HEAD
        <use xlink:href="#m1fa0105628" x="40.11625" y="55.569249" style="stroke: #000000; stroke-width: 0.5"/>
-=======
-       <use xlink:href="#m2cd784af05" x="40.11625" y="55.569249" style="stroke: #000000; stroke-width: 0.5"/>
->>>>>>> f5fef0f3
       </g>
      </g>
      <g id="line2d_52">
       <g>
-<<<<<<< HEAD
        <use xlink:href="#m431780679b" x="235.41625" y="55.569249" style="stroke: #000000; stroke-width: 0.5"/>
-=======
-       <use xlink:href="#mba6f830a56" x="235.41625" y="55.569249" style="stroke: #000000; stroke-width: 0.5"/>
->>>>>>> f5fef0f3
       </g>
      </g>
      <g id="text_12">
@@ -1030,20 +794,12 @@
     <g id="ytick_6">
      <g id="line2d_53">
       <g>
-<<<<<<< HEAD
        <use xlink:href="#m1fa0105628" x="40.11625" y="31.314249" style="stroke: #000000; stroke-width: 0.5"/>
-=======
-       <use xlink:href="#m2cd784af05" x="40.11625" y="31.314249" style="stroke: #000000; stroke-width: 0.5"/>
->>>>>>> f5fef0f3
       </g>
      </g>
      <g id="line2d_54">
       <g>
-<<<<<<< HEAD
        <use xlink:href="#m431780679b" x="235.41625" y="31.314249" style="stroke: #000000; stroke-width: 0.5"/>
-=======
-       <use xlink:href="#mba6f830a56" x="235.41625" y="31.314249" style="stroke: #000000; stroke-width: 0.5"/>
->>>>>>> f5fef0f3
       </g>
      </g>
      <g id="text_13">
@@ -1088,20 +844,12 @@
     <g id="ytick_7">
      <g id="line2d_55">
       <g>
-<<<<<<< HEAD
        <use xlink:href="#m1fa0105628" x="40.11625" y="7.059249" style="stroke: #000000; stroke-width: 0.5"/>
-=======
-       <use xlink:href="#m2cd784af05" x="40.11625" y="7.059249" style="stroke: #000000; stroke-width: 0.5"/>
->>>>>>> f5fef0f3
       </g>
      </g>
      <g id="line2d_56">
       <g>
-<<<<<<< HEAD
        <use xlink:href="#m431780679b" x="235.41625" y="7.059249" style="stroke: #000000; stroke-width: 0.5"/>
-=======
-       <use xlink:href="#mba6f830a56" x="235.41625" y="7.059249" style="stroke: #000000; stroke-width: 0.5"/>
->>>>>>> f5fef0f3
       </g>
      </g>
      <g id="text_14">
@@ -1116,978 +864,586 @@
     <g id="ytick_8">
      <g id="line2d_57">
       <defs>
-<<<<<<< HEAD
        <path id="m8266a70a5e" d="M 0 0 
-=======
-       <path id="mdf803768ae" d="M 0 0 
->>>>>>> f5fef0f3
 L 1.5 0 
 " style="stroke: #000000; stroke-width: 0.5"/>
       </defs>
       <g>
-<<<<<<< HEAD
        <use xlink:href="#m8266a70a5e" x="40.11625" y="145.287767" style="stroke: #000000; stroke-width: 0.5"/>
-=======
-       <use xlink:href="#mdf803768ae" x="40.11625" y="145.287767" style="stroke: #000000; stroke-width: 0.5"/>
->>>>>>> f5fef0f3
       </g>
      </g>
      <g id="line2d_58">
       <defs>
-<<<<<<< HEAD
        <path id="m29864f63c7" d="M 0 0 
-=======
-       <path id="mf73d42297a" d="M 0 0 
->>>>>>> f5fef0f3
 L -1.5 0 
 " style="stroke: #000000; stroke-width: 0.5"/>
       </defs>
       <g>
-<<<<<<< HEAD
        <use xlink:href="#m29864f63c7" x="235.41625" y="145.287767" style="stroke: #000000; stroke-width: 0.5"/>
-=======
-       <use xlink:href="#mf73d42297a" x="235.41625" y="145.287767" style="stroke: #000000; stroke-width: 0.5"/>
->>>>>>> f5fef0f3
       </g>
      </g>
     </g>
     <g id="ytick_9">
      <g id="line2d_59">
       <g>
-<<<<<<< HEAD
        <use xlink:href="#m8266a70a5e" x="40.11625" y="141.016673" style="stroke: #000000; stroke-width: 0.5"/>
-=======
-       <use xlink:href="#mdf803768ae" x="40.11625" y="141.016673" style="stroke: #000000; stroke-width: 0.5"/>
->>>>>>> f5fef0f3
       </g>
      </g>
      <g id="line2d_60">
       <g>
-<<<<<<< HEAD
        <use xlink:href="#m29864f63c7" x="235.41625" y="141.016673" style="stroke: #000000; stroke-width: 0.5"/>
-=======
-       <use xlink:href="#mf73d42297a" x="235.41625" y="141.016673" style="stroke: #000000; stroke-width: 0.5"/>
->>>>>>> f5fef0f3
       </g>
      </g>
     </g>
     <g id="ytick_10">
      <g id="line2d_61">
       <g>
-<<<<<<< HEAD
        <use xlink:href="#m8266a70a5e" x="40.11625" y="137.986284" style="stroke: #000000; stroke-width: 0.5"/>
-=======
-       <use xlink:href="#mdf803768ae" x="40.11625" y="137.986284" style="stroke: #000000; stroke-width: 0.5"/>
->>>>>>> f5fef0f3
       </g>
      </g>
      <g id="line2d_62">
       <g>
-<<<<<<< HEAD
        <use xlink:href="#m29864f63c7" x="235.41625" y="137.986284" style="stroke: #000000; stroke-width: 0.5"/>
-=======
-       <use xlink:href="#mf73d42297a" x="235.41625" y="137.986284" style="stroke: #000000; stroke-width: 0.5"/>
->>>>>>> f5fef0f3
       </g>
      </g>
     </g>
     <g id="ytick_11">
      <g id="line2d_63">
       <g>
-<<<<<<< HEAD
        <use xlink:href="#m8266a70a5e" x="40.11625" y="135.635732" style="stroke: #000000; stroke-width: 0.5"/>
-=======
-       <use xlink:href="#mdf803768ae" x="40.11625" y="135.635732" style="stroke: #000000; stroke-width: 0.5"/>
->>>>>>> f5fef0f3
       </g>
      </g>
      <g id="line2d_64">
       <g>
-<<<<<<< HEAD
        <use xlink:href="#m29864f63c7" x="235.41625" y="135.635732" style="stroke: #000000; stroke-width: 0.5"/>
-=======
-       <use xlink:href="#mf73d42297a" x="235.41625" y="135.635732" style="stroke: #000000; stroke-width: 0.5"/>
->>>>>>> f5fef0f3
       </g>
      </g>
     </g>
     <g id="ytick_12">
      <g id="line2d_65">
       <g>
-<<<<<<< HEAD
        <use xlink:href="#m8266a70a5e" x="40.11625" y="133.715191" style="stroke: #000000; stroke-width: 0.5"/>
-=======
-       <use xlink:href="#mdf803768ae" x="40.11625" y="133.715191" style="stroke: #000000; stroke-width: 0.5"/>
->>>>>>> f5fef0f3
       </g>
      </g>
      <g id="line2d_66">
       <g>
-<<<<<<< HEAD
        <use xlink:href="#m29864f63c7" x="235.41625" y="133.715191" style="stroke: #000000; stroke-width: 0.5"/>
-=======
-       <use xlink:href="#mf73d42297a" x="235.41625" y="133.715191" style="stroke: #000000; stroke-width: 0.5"/>
->>>>>>> f5fef0f3
       </g>
      </g>
     </g>
     <g id="ytick_13">
      <g id="line2d_67">
       <g>
-<<<<<<< HEAD
        <use xlink:href="#m8266a70a5e" x="40.11625" y="132.091396" style="stroke: #000000; stroke-width: 0.5"/>
-=======
-       <use xlink:href="#mdf803768ae" x="40.11625" y="132.091396" style="stroke: #000000; stroke-width: 0.5"/>
->>>>>>> f5fef0f3
       </g>
      </g>
      <g id="line2d_68">
       <g>
-<<<<<<< HEAD
        <use xlink:href="#m29864f63c7" x="235.41625" y="132.091396" style="stroke: #000000; stroke-width: 0.5"/>
-=======
-       <use xlink:href="#mf73d42297a" x="235.41625" y="132.091396" style="stroke: #000000; stroke-width: 0.5"/>
->>>>>>> f5fef0f3
       </g>
      </g>
     </g>
     <g id="ytick_14">
      <g id="line2d_69">
       <g>
-<<<<<<< HEAD
        <use xlink:href="#m8266a70a5e" x="40.11625" y="130.684802" style="stroke: #000000; stroke-width: 0.5"/>
-=======
-       <use xlink:href="#mdf803768ae" x="40.11625" y="130.684802" style="stroke: #000000; stroke-width: 0.5"/>
->>>>>>> f5fef0f3
       </g>
      </g>
      <g id="line2d_70">
       <g>
-<<<<<<< HEAD
        <use xlink:href="#m29864f63c7" x="235.41625" y="130.684802" style="stroke: #000000; stroke-width: 0.5"/>
-=======
-       <use xlink:href="#mf73d42297a" x="235.41625" y="130.684802" style="stroke: #000000; stroke-width: 0.5"/>
->>>>>>> f5fef0f3
       </g>
      </g>
     </g>
     <g id="ytick_15">
      <g id="line2d_71">
       <g>
-<<<<<<< HEAD
        <use xlink:href="#m8266a70a5e" x="40.11625" y="129.444097" style="stroke: #000000; stroke-width: 0.5"/>
-=======
-       <use xlink:href="#mdf803768ae" x="40.11625" y="129.444097" style="stroke: #000000; stroke-width: 0.5"/>
->>>>>>> f5fef0f3
       </g>
      </g>
      <g id="line2d_72">
       <g>
-<<<<<<< HEAD
        <use xlink:href="#m29864f63c7" x="235.41625" y="129.444097" style="stroke: #000000; stroke-width: 0.5"/>
-=======
-       <use xlink:href="#mf73d42297a" x="235.41625" y="129.444097" style="stroke: #000000; stroke-width: 0.5"/>
->>>>>>> f5fef0f3
       </g>
      </g>
     </g>
     <g id="ytick_16">
      <g id="line2d_73">
       <g>
-<<<<<<< HEAD
        <use xlink:href="#m8266a70a5e" x="40.11625" y="121.032767" style="stroke: #000000; stroke-width: 0.5"/>
-=======
-       <use xlink:href="#mdf803768ae" x="40.11625" y="121.032767" style="stroke: #000000; stroke-width: 0.5"/>
->>>>>>> f5fef0f3
       </g>
      </g>
      <g id="line2d_74">
       <g>
-<<<<<<< HEAD
        <use xlink:href="#m29864f63c7" x="235.41625" y="121.032767" style="stroke: #000000; stroke-width: 0.5"/>
-=======
-       <use xlink:href="#mf73d42297a" x="235.41625" y="121.032767" style="stroke: #000000; stroke-width: 0.5"/>
->>>>>>> f5fef0f3
       </g>
      </g>
     </g>
     <g id="ytick_17">
      <g id="line2d_75">
       <g>
-<<<<<<< HEAD
        <use xlink:href="#m8266a70a5e" x="40.11625" y="116.761673" style="stroke: #000000; stroke-width: 0.5"/>
-=======
-       <use xlink:href="#mdf803768ae" x="40.11625" y="116.761673" style="stroke: #000000; stroke-width: 0.5"/>
->>>>>>> f5fef0f3
       </g>
      </g>
      <g id="line2d_76">
       <g>
-<<<<<<< HEAD
        <use xlink:href="#m29864f63c7" x="235.41625" y="116.761673" style="stroke: #000000; stroke-width: 0.5"/>
-=======
-       <use xlink:href="#mf73d42297a" x="235.41625" y="116.761673" style="stroke: #000000; stroke-width: 0.5"/>
->>>>>>> f5fef0f3
       </g>
      </g>
     </g>
     <g id="ytick_18">
      <g id="line2d_77">
       <g>
-<<<<<<< HEAD
        <use xlink:href="#m8266a70a5e" x="40.11625" y="113.731284" style="stroke: #000000; stroke-width: 0.5"/>
-=======
-       <use xlink:href="#mdf803768ae" x="40.11625" y="113.731284" style="stroke: #000000; stroke-width: 0.5"/>
->>>>>>> f5fef0f3
       </g>
      </g>
      <g id="line2d_78">
       <g>
-<<<<<<< HEAD
        <use xlink:href="#m29864f63c7" x="235.41625" y="113.731284" style="stroke: #000000; stroke-width: 0.5"/>
-=======
-       <use xlink:href="#mf73d42297a" x="235.41625" y="113.731284" style="stroke: #000000; stroke-width: 0.5"/>
->>>>>>> f5fef0f3
       </g>
      </g>
     </g>
     <g id="ytick_19">
      <g id="line2d_79">
       <g>
-<<<<<<< HEAD
        <use xlink:href="#m8266a70a5e" x="40.11625" y="111.380732" style="stroke: #000000; stroke-width: 0.5"/>
-=======
-       <use xlink:href="#mdf803768ae" x="40.11625" y="111.380732" style="stroke: #000000; stroke-width: 0.5"/>
->>>>>>> f5fef0f3
       </g>
      </g>
      <g id="line2d_80">
       <g>
-<<<<<<< HEAD
        <use xlink:href="#m29864f63c7" x="235.41625" y="111.380732" style="stroke: #000000; stroke-width: 0.5"/>
-=======
-       <use xlink:href="#mf73d42297a" x="235.41625" y="111.380732" style="stroke: #000000; stroke-width: 0.5"/>
->>>>>>> f5fef0f3
       </g>
      </g>
     </g>
     <g id="ytick_20">
      <g id="line2d_81">
       <g>
-<<<<<<< HEAD
        <use xlink:href="#m8266a70a5e" x="40.11625" y="109.460191" style="stroke: #000000; stroke-width: 0.5"/>
-=======
-       <use xlink:href="#mdf803768ae" x="40.11625" y="109.460191" style="stroke: #000000; stroke-width: 0.5"/>
->>>>>>> f5fef0f3
       </g>
      </g>
      <g id="line2d_82">
       <g>
-<<<<<<< HEAD
        <use xlink:href="#m29864f63c7" x="235.41625" y="109.460191" style="stroke: #000000; stroke-width: 0.5"/>
-=======
-       <use xlink:href="#mf73d42297a" x="235.41625" y="109.460191" style="stroke: #000000; stroke-width: 0.5"/>
->>>>>>> f5fef0f3
       </g>
      </g>
     </g>
     <g id="ytick_21">
      <g id="line2d_83">
       <g>
-<<<<<<< HEAD
        <use xlink:href="#m8266a70a5e" x="40.11625" y="107.836396" style="stroke: #000000; stroke-width: 0.5"/>
-=======
-       <use xlink:href="#mdf803768ae" x="40.11625" y="107.836396" style="stroke: #000000; stroke-width: 0.5"/>
->>>>>>> f5fef0f3
       </g>
      </g>
      <g id="line2d_84">
       <g>
-<<<<<<< HEAD
        <use xlink:href="#m29864f63c7" x="235.41625" y="107.836396" style="stroke: #000000; stroke-width: 0.5"/>
-=======
-       <use xlink:href="#mf73d42297a" x="235.41625" y="107.836396" style="stroke: #000000; stroke-width: 0.5"/>
->>>>>>> f5fef0f3
       </g>
      </g>
     </g>
     <g id="ytick_22">
      <g id="line2d_85">
       <g>
-<<<<<<< HEAD
        <use xlink:href="#m8266a70a5e" x="40.11625" y="106.429802" style="stroke: #000000; stroke-width: 0.5"/>
-=======
-       <use xlink:href="#mdf803768ae" x="40.11625" y="106.429802" style="stroke: #000000; stroke-width: 0.5"/>
->>>>>>> f5fef0f3
       </g>
      </g>
      <g id="line2d_86">
       <g>
-<<<<<<< HEAD
        <use xlink:href="#m29864f63c7" x="235.41625" y="106.429802" style="stroke: #000000; stroke-width: 0.5"/>
-=======
-       <use xlink:href="#mf73d42297a" x="235.41625" y="106.429802" style="stroke: #000000; stroke-width: 0.5"/>
->>>>>>> f5fef0f3
       </g>
      </g>
     </g>
     <g id="ytick_23">
      <g id="line2d_87">
       <g>
-<<<<<<< HEAD
        <use xlink:href="#m8266a70a5e" x="40.11625" y="105.189097" style="stroke: #000000; stroke-width: 0.5"/>
-=======
-       <use xlink:href="#mdf803768ae" x="40.11625" y="105.189097" style="stroke: #000000; stroke-width: 0.5"/>
->>>>>>> f5fef0f3
       </g>
      </g>
      <g id="line2d_88">
       <g>
-<<<<<<< HEAD
        <use xlink:href="#m29864f63c7" x="235.41625" y="105.189097" style="stroke: #000000; stroke-width: 0.5"/>
-=======
-       <use xlink:href="#mf73d42297a" x="235.41625" y="105.189097" style="stroke: #000000; stroke-width: 0.5"/>
->>>>>>> f5fef0f3
       </g>
      </g>
     </g>
     <g id="ytick_24">
      <g id="line2d_89">
       <g>
-<<<<<<< HEAD
        <use xlink:href="#m8266a70a5e" x="40.11625" y="96.777767" style="stroke: #000000; stroke-width: 0.5"/>
-=======
-       <use xlink:href="#mdf803768ae" x="40.11625" y="96.777767" style="stroke: #000000; stroke-width: 0.5"/>
->>>>>>> f5fef0f3
       </g>
      </g>
      <g id="line2d_90">
       <g>
-<<<<<<< HEAD
        <use xlink:href="#m29864f63c7" x="235.41625" y="96.777767" style="stroke: #000000; stroke-width: 0.5"/>
-=======
-       <use xlink:href="#mf73d42297a" x="235.41625" y="96.777767" style="stroke: #000000; stroke-width: 0.5"/>
->>>>>>> f5fef0f3
       </g>
      </g>
     </g>
     <g id="ytick_25">
      <g id="line2d_91">
       <g>
-<<<<<<< HEAD
        <use xlink:href="#m8266a70a5e" x="40.11625" y="92.506673" style="stroke: #000000; stroke-width: 0.5"/>
-=======
-       <use xlink:href="#mdf803768ae" x="40.11625" y="92.506673" style="stroke: #000000; stroke-width: 0.5"/>
->>>>>>> f5fef0f3
       </g>
      </g>
      <g id="line2d_92">
       <g>
-<<<<<<< HEAD
        <use xlink:href="#m29864f63c7" x="235.41625" y="92.506673" style="stroke: #000000; stroke-width: 0.5"/>
-=======
-       <use xlink:href="#mf73d42297a" x="235.41625" y="92.506673" style="stroke: #000000; stroke-width: 0.5"/>
->>>>>>> f5fef0f3
       </g>
      </g>
     </g>
     <g id="ytick_26">
      <g id="line2d_93">
       <g>
-<<<<<<< HEAD
        <use xlink:href="#m8266a70a5e" x="40.11625" y="89.476284" style="stroke: #000000; stroke-width: 0.5"/>
-=======
-       <use xlink:href="#mdf803768ae" x="40.11625" y="89.476284" style="stroke: #000000; stroke-width: 0.5"/>
->>>>>>> f5fef0f3
       </g>
      </g>
      <g id="line2d_94">
       <g>
-<<<<<<< HEAD
        <use xlink:href="#m29864f63c7" x="235.41625" y="89.476284" style="stroke: #000000; stroke-width: 0.5"/>
-=======
-       <use xlink:href="#mf73d42297a" x="235.41625" y="89.476284" style="stroke: #000000; stroke-width: 0.5"/>
->>>>>>> f5fef0f3
       </g>
      </g>
     </g>
     <g id="ytick_27">
      <g id="line2d_95">
       <g>
-<<<<<<< HEAD
        <use xlink:href="#m8266a70a5e" x="40.11625" y="87.125732" style="stroke: #000000; stroke-width: 0.5"/>
-=======
-       <use xlink:href="#mdf803768ae" x="40.11625" y="87.125732" style="stroke: #000000; stroke-width: 0.5"/>
->>>>>>> f5fef0f3
       </g>
      </g>
      <g id="line2d_96">
       <g>
-<<<<<<< HEAD
        <use xlink:href="#m29864f63c7" x="235.41625" y="87.125732" style="stroke: #000000; stroke-width: 0.5"/>
-=======
-       <use xlink:href="#mf73d42297a" x="235.41625" y="87.125732" style="stroke: #000000; stroke-width: 0.5"/>
->>>>>>> f5fef0f3
       </g>
      </g>
     </g>
     <g id="ytick_28">
      <g id="line2d_97">
       <g>
-<<<<<<< HEAD
        <use xlink:href="#m8266a70a5e" x="40.11625" y="85.205191" style="stroke: #000000; stroke-width: 0.5"/>
-=======
-       <use xlink:href="#mdf803768ae" x="40.11625" y="85.205191" style="stroke: #000000; stroke-width: 0.5"/>
->>>>>>> f5fef0f3
       </g>
      </g>
      <g id="line2d_98">
       <g>
-<<<<<<< HEAD
        <use xlink:href="#m29864f63c7" x="235.41625" y="85.205191" style="stroke: #000000; stroke-width: 0.5"/>
-=======
-       <use xlink:href="#mf73d42297a" x="235.41625" y="85.205191" style="stroke: #000000; stroke-width: 0.5"/>
->>>>>>> f5fef0f3
       </g>
      </g>
     </g>
     <g id="ytick_29">
      <g id="line2d_99">
       <g>
-<<<<<<< HEAD
        <use xlink:href="#m8266a70a5e" x="40.11625" y="83.581396" style="stroke: #000000; stroke-width: 0.5"/>
-=======
-       <use xlink:href="#mdf803768ae" x="40.11625" y="83.581396" style="stroke: #000000; stroke-width: 0.5"/>
->>>>>>> f5fef0f3
       </g>
      </g>
      <g id="line2d_100">
       <g>
-<<<<<<< HEAD
        <use xlink:href="#m29864f63c7" x="235.41625" y="83.581396" style="stroke: #000000; stroke-width: 0.5"/>
-=======
-       <use xlink:href="#mf73d42297a" x="235.41625" y="83.581396" style="stroke: #000000; stroke-width: 0.5"/>
->>>>>>> f5fef0f3
       </g>
      </g>
     </g>
     <g id="ytick_30">
      <g id="line2d_101">
       <g>
-<<<<<<< HEAD
        <use xlink:href="#m8266a70a5e" x="40.11625" y="82.174802" style="stroke: #000000; stroke-width: 0.5"/>
-=======
-       <use xlink:href="#mdf803768ae" x="40.11625" y="82.174802" style="stroke: #000000; stroke-width: 0.5"/>
->>>>>>> f5fef0f3
       </g>
      </g>
      <g id="line2d_102">
       <g>
-<<<<<<< HEAD
        <use xlink:href="#m29864f63c7" x="235.41625" y="82.174802" style="stroke: #000000; stroke-width: 0.5"/>
-=======
-       <use xlink:href="#mf73d42297a" x="235.41625" y="82.174802" style="stroke: #000000; stroke-width: 0.5"/>
->>>>>>> f5fef0f3
       </g>
      </g>
     </g>
     <g id="ytick_31">
      <g id="line2d_103">
       <g>
-<<<<<<< HEAD
        <use xlink:href="#m8266a70a5e" x="40.11625" y="80.934097" style="stroke: #000000; stroke-width: 0.5"/>
-=======
-       <use xlink:href="#mdf803768ae" x="40.11625" y="80.934097" style="stroke: #000000; stroke-width: 0.5"/>
->>>>>>> f5fef0f3
       </g>
      </g>
      <g id="line2d_104">
       <g>
-<<<<<<< HEAD
        <use xlink:href="#m29864f63c7" x="235.41625" y="80.934097" style="stroke: #000000; stroke-width: 0.5"/>
-=======
-       <use xlink:href="#mf73d42297a" x="235.41625" y="80.934097" style="stroke: #000000; stroke-width: 0.5"/>
->>>>>>> f5fef0f3
       </g>
      </g>
     </g>
     <g id="ytick_32">
      <g id="line2d_105">
       <g>
-<<<<<<< HEAD
        <use xlink:href="#m8266a70a5e" x="40.11625" y="72.522767" style="stroke: #000000; stroke-width: 0.5"/>
-=======
-       <use xlink:href="#mdf803768ae" x="40.11625" y="72.522767" style="stroke: #000000; stroke-width: 0.5"/>
->>>>>>> f5fef0f3
       </g>
      </g>
      <g id="line2d_106">
       <g>
-<<<<<<< HEAD
        <use xlink:href="#m29864f63c7" x="235.41625" y="72.522767" style="stroke: #000000; stroke-width: 0.5"/>
-=======
-       <use xlink:href="#mf73d42297a" x="235.41625" y="72.522767" style="stroke: #000000; stroke-width: 0.5"/>
->>>>>>> f5fef0f3
       </g>
      </g>
     </g>
     <g id="ytick_33">
      <g id="line2d_107">
       <g>
-<<<<<<< HEAD
        <use xlink:href="#m8266a70a5e" x="40.11625" y="68.251673" style="stroke: #000000; stroke-width: 0.5"/>
-=======
-       <use xlink:href="#mdf803768ae" x="40.11625" y="68.251673" style="stroke: #000000; stroke-width: 0.5"/>
->>>>>>> f5fef0f3
       </g>
      </g>
      <g id="line2d_108">
       <g>
-<<<<<<< HEAD
        <use xlink:href="#m29864f63c7" x="235.41625" y="68.251673" style="stroke: #000000; stroke-width: 0.5"/>
-=======
-       <use xlink:href="#mf73d42297a" x="235.41625" y="68.251673" style="stroke: #000000; stroke-width: 0.5"/>
->>>>>>> f5fef0f3
       </g>
      </g>
     </g>
     <g id="ytick_34">
      <g id="line2d_109">
       <g>
-<<<<<<< HEAD
        <use xlink:href="#m8266a70a5e" x="40.11625" y="65.221284" style="stroke: #000000; stroke-width: 0.5"/>
-=======
-       <use xlink:href="#mdf803768ae" x="40.11625" y="65.221284" style="stroke: #000000; stroke-width: 0.5"/>
->>>>>>> f5fef0f3
       </g>
      </g>
      <g id="line2d_110">
       <g>
-<<<<<<< HEAD
        <use xlink:href="#m29864f63c7" x="235.41625" y="65.221284" style="stroke: #000000; stroke-width: 0.5"/>
-=======
-       <use xlink:href="#mf73d42297a" x="235.41625" y="65.221284" style="stroke: #000000; stroke-width: 0.5"/>
->>>>>>> f5fef0f3
       </g>
      </g>
     </g>
     <g id="ytick_35">
      <g id="line2d_111">
       <g>
-<<<<<<< HEAD
        <use xlink:href="#m8266a70a5e" x="40.11625" y="62.870732" style="stroke: #000000; stroke-width: 0.5"/>
-=======
-       <use xlink:href="#mdf803768ae" x="40.11625" y="62.870732" style="stroke: #000000; stroke-width: 0.5"/>
->>>>>>> f5fef0f3
       </g>
      </g>
      <g id="line2d_112">
       <g>
-<<<<<<< HEAD
        <use xlink:href="#m29864f63c7" x="235.41625" y="62.870732" style="stroke: #000000; stroke-width: 0.5"/>
-=======
-       <use xlink:href="#mf73d42297a" x="235.41625" y="62.870732" style="stroke: #000000; stroke-width: 0.5"/>
->>>>>>> f5fef0f3
       </g>
      </g>
     </g>
     <g id="ytick_36">
      <g id="line2d_113">
       <g>
-<<<<<<< HEAD
        <use xlink:href="#m8266a70a5e" x="40.11625" y="60.950191" style="stroke: #000000; stroke-width: 0.5"/>
-=======
-       <use xlink:href="#mdf803768ae" x="40.11625" y="60.950191" style="stroke: #000000; stroke-width: 0.5"/>
->>>>>>> f5fef0f3
       </g>
      </g>
      <g id="line2d_114">
       <g>
-<<<<<<< HEAD
        <use xlink:href="#m29864f63c7" x="235.41625" y="60.950191" style="stroke: #000000; stroke-width: 0.5"/>
-=======
-       <use xlink:href="#mf73d42297a" x="235.41625" y="60.950191" style="stroke: #000000; stroke-width: 0.5"/>
->>>>>>> f5fef0f3
       </g>
      </g>
     </g>
     <g id="ytick_37">
      <g id="line2d_115">
       <g>
-<<<<<<< HEAD
        <use xlink:href="#m8266a70a5e" x="40.11625" y="59.326396" style="stroke: #000000; stroke-width: 0.5"/>
-=======
-       <use xlink:href="#mdf803768ae" x="40.11625" y="59.326396" style="stroke: #000000; stroke-width: 0.5"/>
->>>>>>> f5fef0f3
       </g>
      </g>
      <g id="line2d_116">
       <g>
-<<<<<<< HEAD
        <use xlink:href="#m29864f63c7" x="235.41625" y="59.326396" style="stroke: #000000; stroke-width: 0.5"/>
-=======
-       <use xlink:href="#mf73d42297a" x="235.41625" y="59.326396" style="stroke: #000000; stroke-width: 0.5"/>
->>>>>>> f5fef0f3
       </g>
      </g>
     </g>
     <g id="ytick_38">
      <g id="line2d_117">
       <g>
-<<<<<<< HEAD
        <use xlink:href="#m8266a70a5e" x="40.11625" y="57.919802" style="stroke: #000000; stroke-width: 0.5"/>
-=======
-       <use xlink:href="#mdf803768ae" x="40.11625" y="57.919802" style="stroke: #000000; stroke-width: 0.5"/>
->>>>>>> f5fef0f3
       </g>
      </g>
      <g id="line2d_118">
       <g>
-<<<<<<< HEAD
        <use xlink:href="#m29864f63c7" x="235.41625" y="57.919802" style="stroke: #000000; stroke-width: 0.5"/>
-=======
-       <use xlink:href="#mf73d42297a" x="235.41625" y="57.919802" style="stroke: #000000; stroke-width: 0.5"/>
->>>>>>> f5fef0f3
       </g>
      </g>
     </g>
     <g id="ytick_39">
      <g id="line2d_119">
       <g>
-<<<<<<< HEAD
        <use xlink:href="#m8266a70a5e" x="40.11625" y="56.679097" style="stroke: #000000; stroke-width: 0.5"/>
-=======
-       <use xlink:href="#mdf803768ae" x="40.11625" y="56.679097" style="stroke: #000000; stroke-width: 0.5"/>
->>>>>>> f5fef0f3
       </g>
      </g>
      <g id="line2d_120">
       <g>
-<<<<<<< HEAD
        <use xlink:href="#m29864f63c7" x="235.41625" y="56.679097" style="stroke: #000000; stroke-width: 0.5"/>
-=======
-       <use xlink:href="#mf73d42297a" x="235.41625" y="56.679097" style="stroke: #000000; stroke-width: 0.5"/>
->>>>>>> f5fef0f3
       </g>
      </g>
     </g>
     <g id="ytick_40">
      <g id="line2d_121">
       <g>
-<<<<<<< HEAD
        <use xlink:href="#m8266a70a5e" x="40.11625" y="48.267767" style="stroke: #000000; stroke-width: 0.5"/>
-=======
-       <use xlink:href="#mdf803768ae" x="40.11625" y="48.267767" style="stroke: #000000; stroke-width: 0.5"/>
->>>>>>> f5fef0f3
       </g>
      </g>
      <g id="line2d_122">
       <g>
-<<<<<<< HEAD
        <use xlink:href="#m29864f63c7" x="235.41625" y="48.267767" style="stroke: #000000; stroke-width: 0.5"/>
-=======
-       <use xlink:href="#mf73d42297a" x="235.41625" y="48.267767" style="stroke: #000000; stroke-width: 0.5"/>
->>>>>>> f5fef0f3
       </g>
      </g>
     </g>
     <g id="ytick_41">
      <g id="line2d_123">
       <g>
-<<<<<<< HEAD
        <use xlink:href="#m8266a70a5e" x="40.11625" y="43.996673" style="stroke: #000000; stroke-width: 0.5"/>
-=======
-       <use xlink:href="#mdf803768ae" x="40.11625" y="43.996673" style="stroke: #000000; stroke-width: 0.5"/>
->>>>>>> f5fef0f3
       </g>
      </g>
      <g id="line2d_124">
       <g>
-<<<<<<< HEAD
        <use xlink:href="#m29864f63c7" x="235.41625" y="43.996673" style="stroke: #000000; stroke-width: 0.5"/>
-=======
-       <use xlink:href="#mf73d42297a" x="235.41625" y="43.996673" style="stroke: #000000; stroke-width: 0.5"/>
->>>>>>> f5fef0f3
       </g>
      </g>
     </g>
     <g id="ytick_42">
      <g id="line2d_125">
       <g>
-<<<<<<< HEAD
        <use xlink:href="#m8266a70a5e" x="40.11625" y="40.966284" style="stroke: #000000; stroke-width: 0.5"/>
-=======
-       <use xlink:href="#mdf803768ae" x="40.11625" y="40.966284" style="stroke: #000000; stroke-width: 0.5"/>
->>>>>>> f5fef0f3
       </g>
      </g>
      <g id="line2d_126">
       <g>
-<<<<<<< HEAD
        <use xlink:href="#m29864f63c7" x="235.41625" y="40.966284" style="stroke: #000000; stroke-width: 0.5"/>
-=======
-       <use xlink:href="#mf73d42297a" x="235.41625" y="40.966284" style="stroke: #000000; stroke-width: 0.5"/>
->>>>>>> f5fef0f3
       </g>
      </g>
     </g>
     <g id="ytick_43">
      <g id="line2d_127">
       <g>
-<<<<<<< HEAD
        <use xlink:href="#m8266a70a5e" x="40.11625" y="38.615732" style="stroke: #000000; stroke-width: 0.5"/>
-=======
-       <use xlink:href="#mdf803768ae" x="40.11625" y="38.615732" style="stroke: #000000; stroke-width: 0.5"/>
->>>>>>> f5fef0f3
       </g>
      </g>
      <g id="line2d_128">
       <g>
-<<<<<<< HEAD
        <use xlink:href="#m29864f63c7" x="235.41625" y="38.615732" style="stroke: #000000; stroke-width: 0.5"/>
-=======
-       <use xlink:href="#mf73d42297a" x="235.41625" y="38.615732" style="stroke: #000000; stroke-width: 0.5"/>
->>>>>>> f5fef0f3
       </g>
      </g>
     </g>
     <g id="ytick_44">
      <g id="line2d_129">
       <g>
-<<<<<<< HEAD
        <use xlink:href="#m8266a70a5e" x="40.11625" y="36.695191" style="stroke: #000000; stroke-width: 0.5"/>
-=======
-       <use xlink:href="#mdf803768ae" x="40.11625" y="36.695191" style="stroke: #000000; stroke-width: 0.5"/>
->>>>>>> f5fef0f3
       </g>
      </g>
      <g id="line2d_130">
       <g>
-<<<<<<< HEAD
        <use xlink:href="#m29864f63c7" x="235.41625" y="36.695191" style="stroke: #000000; stroke-width: 0.5"/>
-=======
-       <use xlink:href="#mf73d42297a" x="235.41625" y="36.695191" style="stroke: #000000; stroke-width: 0.5"/>
->>>>>>> f5fef0f3
       </g>
      </g>
     </g>
     <g id="ytick_45">
      <g id="line2d_131">
       <g>
-<<<<<<< HEAD
        <use xlink:href="#m8266a70a5e" x="40.11625" y="35.071396" style="stroke: #000000; stroke-width: 0.5"/>
-=======
-       <use xlink:href="#mdf803768ae" x="40.11625" y="35.071396" style="stroke: #000000; stroke-width: 0.5"/>
->>>>>>> f5fef0f3
       </g>
      </g>
      <g id="line2d_132">
       <g>
-<<<<<<< HEAD
        <use xlink:href="#m29864f63c7" x="235.41625" y="35.071396" style="stroke: #000000; stroke-width: 0.5"/>
-=======
-       <use xlink:href="#mf73d42297a" x="235.41625" y="35.071396" style="stroke: #000000; stroke-width: 0.5"/>
->>>>>>> f5fef0f3
       </g>
      </g>
     </g>
     <g id="ytick_46">
      <g id="line2d_133">
       <g>
-<<<<<<< HEAD
        <use xlink:href="#m8266a70a5e" x="40.11625" y="33.664802" style="stroke: #000000; stroke-width: 0.5"/>
-=======
-       <use xlink:href="#mdf803768ae" x="40.11625" y="33.664802" style="stroke: #000000; stroke-width: 0.5"/>
->>>>>>> f5fef0f3
       </g>
      </g>
      <g id="line2d_134">
       <g>
-<<<<<<< HEAD
        <use xlink:href="#m29864f63c7" x="235.41625" y="33.664802" style="stroke: #000000; stroke-width: 0.5"/>
-=======
-       <use xlink:href="#mf73d42297a" x="235.41625" y="33.664802" style="stroke: #000000; stroke-width: 0.5"/>
->>>>>>> f5fef0f3
       </g>
      </g>
     </g>
     <g id="ytick_47">
      <g id="line2d_135">
       <g>
-<<<<<<< HEAD
        <use xlink:href="#m8266a70a5e" x="40.11625" y="32.424097" style="stroke: #000000; stroke-width: 0.5"/>
-=======
-       <use xlink:href="#mdf803768ae" x="40.11625" y="32.424097" style="stroke: #000000; stroke-width: 0.5"/>
->>>>>>> f5fef0f3
       </g>
      </g>
      <g id="line2d_136">
       <g>
-<<<<<<< HEAD
        <use xlink:href="#m29864f63c7" x="235.41625" y="32.424097" style="stroke: #000000; stroke-width: 0.5"/>
-=======
-       <use xlink:href="#mf73d42297a" x="235.41625" y="32.424097" style="stroke: #000000; stroke-width: 0.5"/>
->>>>>>> f5fef0f3
       </g>
      </g>
     </g>
     <g id="ytick_48">
      <g id="line2d_137">
       <g>
-<<<<<<< HEAD
        <use xlink:href="#m8266a70a5e" x="40.11625" y="24.012767" style="stroke: #000000; stroke-width: 0.5"/>
-=======
-       <use xlink:href="#mdf803768ae" x="40.11625" y="24.012767" style="stroke: #000000; stroke-width: 0.5"/>
->>>>>>> f5fef0f3
       </g>
      </g>
      <g id="line2d_138">
       <g>
-<<<<<<< HEAD
        <use xlink:href="#m29864f63c7" x="235.41625" y="24.012767" style="stroke: #000000; stroke-width: 0.5"/>
-=======
-       <use xlink:href="#mf73d42297a" x="235.41625" y="24.012767" style="stroke: #000000; stroke-width: 0.5"/>
->>>>>>> f5fef0f3
       </g>
      </g>
     </g>
     <g id="ytick_49">
      <g id="line2d_139">
       <g>
-<<<<<<< HEAD
        <use xlink:href="#m8266a70a5e" x="40.11625" y="19.741673" style="stroke: #000000; stroke-width: 0.5"/>
-=======
-       <use xlink:href="#mdf803768ae" x="40.11625" y="19.741673" style="stroke: #000000; stroke-width: 0.5"/>
->>>>>>> f5fef0f3
       </g>
      </g>
      <g id="line2d_140">
       <g>
-<<<<<<< HEAD
        <use xlink:href="#m29864f63c7" x="235.41625" y="19.741673" style="stroke: #000000; stroke-width: 0.5"/>
-=======
-       <use xlink:href="#mf73d42297a" x="235.41625" y="19.741673" style="stroke: #000000; stroke-width: 0.5"/>
->>>>>>> f5fef0f3
       </g>
      </g>
     </g>
     <g id="ytick_50">
      <g id="line2d_141">
       <g>
-<<<<<<< HEAD
        <use xlink:href="#m8266a70a5e" x="40.11625" y="16.711284" style="stroke: #000000; stroke-width: 0.5"/>
-=======
-       <use xlink:href="#mdf803768ae" x="40.11625" y="16.711284" style="stroke: #000000; stroke-width: 0.5"/>
->>>>>>> f5fef0f3
       </g>
      </g>
      <g id="line2d_142">
       <g>
-<<<<<<< HEAD
        <use xlink:href="#m29864f63c7" x="235.41625" y="16.711284" style="stroke: #000000; stroke-width: 0.5"/>
-=======
-       <use xlink:href="#mf73d42297a" x="235.41625" y="16.711284" style="stroke: #000000; stroke-width: 0.5"/>
->>>>>>> f5fef0f3
       </g>
      </g>
     </g>
     <g id="ytick_51">
      <g id="line2d_143">
       <g>
-<<<<<<< HEAD
        <use xlink:href="#m8266a70a5e" x="40.11625" y="14.360732" style="stroke: #000000; stroke-width: 0.5"/>
-=======
-       <use xlink:href="#mdf803768ae" x="40.11625" y="14.360732" style="stroke: #000000; stroke-width: 0.5"/>
->>>>>>> f5fef0f3
       </g>
      </g>
      <g id="line2d_144">
       <g>
-<<<<<<< HEAD
        <use xlink:href="#m29864f63c7" x="235.41625" y="14.360732" style="stroke: #000000; stroke-width: 0.5"/>
-=======
-       <use xlink:href="#mf73d42297a" x="235.41625" y="14.360732" style="stroke: #000000; stroke-width: 0.5"/>
->>>>>>> f5fef0f3
       </g>
      </g>
     </g>
     <g id="ytick_52">
      <g id="line2d_145">
       <g>
-<<<<<<< HEAD
        <use xlink:href="#m8266a70a5e" x="40.11625" y="12.440191" style="stroke: #000000; stroke-width: 0.5"/>
-=======
-       <use xlink:href="#mdf803768ae" x="40.11625" y="12.440191" style="stroke: #000000; stroke-width: 0.5"/>
->>>>>>> f5fef0f3
       </g>
      </g>
      <g id="line2d_146">
       <g>
-<<<<<<< HEAD
        <use xlink:href="#m29864f63c7" x="235.41625" y="12.440191" style="stroke: #000000; stroke-width: 0.5"/>
-=======
-       <use xlink:href="#mf73d42297a" x="235.41625" y="12.440191" style="stroke: #000000; stroke-width: 0.5"/>
->>>>>>> f5fef0f3
       </g>
      </g>
     </g>
     <g id="ytick_53">
      <g id="line2d_147">
       <g>
-<<<<<<< HEAD
        <use xlink:href="#m8266a70a5e" x="40.11625" y="10.816396" style="stroke: #000000; stroke-width: 0.5"/>
-=======
-       <use xlink:href="#mdf803768ae" x="40.11625" y="10.816396" style="stroke: #000000; stroke-width: 0.5"/>
->>>>>>> f5fef0f3
       </g>
      </g>
      <g id="line2d_148">
       <g>
-<<<<<<< HEAD
        <use xlink:href="#m29864f63c7" x="235.41625" y="10.816396" style="stroke: #000000; stroke-width: 0.5"/>
-=======
-       <use xlink:href="#mf73d42297a" x="235.41625" y="10.816396" style="stroke: #000000; stroke-width: 0.5"/>
->>>>>>> f5fef0f3
       </g>
      </g>
     </g>
     <g id="ytick_54">
      <g id="line2d_149">
       <g>
-<<<<<<< HEAD
        <use xlink:href="#m8266a70a5e" x="40.11625" y="9.409802" style="stroke: #000000; stroke-width: 0.5"/>
-=======
-       <use xlink:href="#mdf803768ae" x="40.11625" y="9.409802" style="stroke: #000000; stroke-width: 0.5"/>
->>>>>>> f5fef0f3
       </g>
      </g>
      <g id="line2d_150">
       <g>
-<<<<<<< HEAD
        <use xlink:href="#m29864f63c7" x="235.41625" y="9.409802" style="stroke: #000000; stroke-width: 0.5"/>
-=======
-       <use xlink:href="#mf73d42297a" x="235.41625" y="9.409802" style="stroke: #000000; stroke-width: 0.5"/>
->>>>>>> f5fef0f3
       </g>
      </g>
     </g>
     <g id="ytick_55">
      <g id="line2d_151">
       <g>
-<<<<<<< HEAD
        <use xlink:href="#m8266a70a5e" x="40.11625" y="8.169097" style="stroke: #000000; stroke-width: 0.5"/>
-=======
-       <use xlink:href="#mdf803768ae" x="40.11625" y="8.169097" style="stroke: #000000; stroke-width: 0.5"/>
->>>>>>> f5fef0f3
       </g>
      </g>
      <g id="line2d_152">
       <g>
-<<<<<<< HEAD
        <use xlink:href="#m29864f63c7" x="235.41625" y="8.169097" style="stroke: #000000; stroke-width: 0.5"/>
-=======
-       <use xlink:href="#mf73d42297a" x="235.41625" y="8.169097" style="stroke: #000000; stroke-width: 0.5"/>
->>>>>>> f5fef0f3
       </g>
      </g>
     </g>
@@ -2551,11 +1907,7 @@
 L 235.130166 153.887443 
 L 235.606973 155.963656 
 L 235.606973 155.963656 
-<<<<<<< HEAD
 " clip-path="url(#p03a675e521)" style="fill: none; stroke: #4477aa; stroke-linecap: square"/>
-=======
-" clip-path="url(#p60be6e503d)" style="fill: none; stroke: #4477aa; stroke-linecap: square"/>
->>>>>>> f5fef0f3
    </g>
    <g id="patch_3">
     <path d="M 40.11625 152.589249 
@@ -2580,11 +1932,7 @@
   </g>
  </g>
  <defs>
-<<<<<<< HEAD
   <clipPath id="p03a675e521">
-=======
-  <clipPath id="p60be6e503d">
->>>>>>> f5fef0f3
    <rect x="40.11625" y="7.059249" width="195.3" height="145.53"/>
   </clipPath>
  </defs>
