--- conflicted
+++ resolved
@@ -47,11 +47,7 @@
 
             sim_class = model.simulation(voltages.values[thread_rows,:])
             sim_class.init_cubic(folder=folder, topology_parameter=topology_parameter)
-<<<<<<< HEAD
             sim_class.run_const_voltages(target_electrode=target_electrode, sim_dic=sim_dic, save_th=20, T_val=0.0)
-=======
-            sim_class.run_const_voltages(target_electrode=target_electrode, sim_dic=sim_dic, save_th=20, T_val=0)
->>>>>>> dc34ba81
 
     for i in range(N_processes):
 
