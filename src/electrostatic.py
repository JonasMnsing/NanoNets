--- conflicted
+++ resolved
@@ -263,13 +263,8 @@
         """
         Update the radii of specific nanoparticles in the network.
 
-<<<<<<< HEAD
-        self.radius_vals  = np.abs(np.random.normal(loc=mean_radius, scale=std_radius, size=self.N_particles))
-        self.radius_vals[self.radius_vals < 3] = 3.0
-=======
         The new radii are sampled from a normal distribution (mean_radius, std_radius),
         but any values smaller than MIN_NP_RADIUS are resampled (truncated normal).
->>>>>>> 2f7cdb66
 
         All radii are in nanometers [nm].
 
@@ -292,12 +287,6 @@
         if not hasattr(self, 'radius_vals'):
             raise RuntimeError("Nanoparticle radii not initialized. Call init_nanoparticle_radius first.")
 
-<<<<<<< HEAD
-        self.radius_vals[nanoparticles] = np.abs(np.random.normal(loc=mean_radius, scale=std_radius, size=len(nanoparticles)))
-        self.radius_vals[self.radius_vals < 3] = 3.0
-        
-    def calc_capacitance_matrix(self, eps_r=2.6, eps_s=3.9, np_distance=1.0)->None:
-=======
         if mean_radius <= 0:
             raise ValueError(f"Mean radius must be positive, got {mean_radius}.")
         if std_radius < 0:
@@ -324,7 +313,6 @@
             self.radius_vals[nanoparticles] = new_radii
                
     def pack_planar_circles(self, max_iter: int = 50, alpha: float = 0.05, tol: float = 1e-3, shrink_tol: float = 1e-6) -> None:
->>>>>>> 2f7cdb66
         """
         Adjusts `self.pos` so that:
         1. All nanoparticle circles (of varying radii) are non-overlapping.
